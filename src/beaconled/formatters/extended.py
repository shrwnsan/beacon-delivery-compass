--- conflicted
+++ resolved
@@ -123,12 +123,6 @@
             f"{self._format_date(stats.end_date).split()[0]}",
             "",
             f"{Fore.YELLOW}Total commits:{Style.RESET_ALL} {stats.total_commits:,}",
-<<<<<<< HEAD
-            (f"{Fore.YELLOW}Total files changed:{Style.RESET_ALL} {stats.total_files_changed:,}"),
-            (f"{Fore.GREEN}Total lines added:{Style.RESET_ALL} {stats.total_lines_added:,}"),
-            (f"{Fore.RED}Total lines deleted:{Style.RESET_ALL} {stats.total_lines_deleted:,}"),
-            f"{Fore.YELLOW}Net change:{Style.RESET_ALL} {range_net_change}",
-=======
             f"{Fore.YELLOW}Total files changed:{Style.RESET_ALL} {stats.total_files_changed:,}",
             f"{self._get_emoji('added')} {Fore.GREEN}Total lines added:{Style.RESET_ALL} "
             f"{stats.total_lines_added:,}",
@@ -136,7 +130,6 @@
             f"{stats.total_lines_deleted:,}",
             f"{self._get_emoji('net')} {Fore.YELLOW}Net change:{Style.RESET_ALL} "
             f"{range_net_change}",
->>>>>>> f4723ca8
         ]
 
         # Add authors section
@@ -174,20 +167,6 @@
                 ],
             )
 
-<<<<<<< HEAD
-        # Add file type breakdown if commits have files
-        if stats.commits:
-            all_files = []
-            for commit in stats.commits:
-                if hasattr(commit, "files") and commit.files:
-                    all_files.extend(commit.files)
-
-            if all_files:
-                file_types = self._get_file_type_breakdown(all_files)
-                output.extend(
-                    [
-                        "",
-=======
         # Add file type breakdown if available
         if stats.commits:
             file_types = self._get_file_type_breakdown_from_commits(stats.commits)
@@ -196,7 +175,6 @@
                     [
                         "",
                         f"{self._get_emoji('breakdown')} "
->>>>>>> f4723ca8
                         f"{Fore.MAGENTA}File type breakdown:{Style.RESET_ALL}",
                         *[
                             self._format_file_type_line(ext, counts)
@@ -204,7 +182,6 @@
                         ],
                     ],
                 )
-
         return "\n".join(output)
 
     def _get_author_contribution_stats(
