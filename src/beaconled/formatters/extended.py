"""Extended output formatter with additional analytics."""

from collections import defaultdict
from typing import Any

import git
from colorama import Fore, Style

from beaconled.analytics.engine import AnalyticsEngine
from beaconled.core.models import CommitStats, RangeStats
from beaconled.formatters.base_formatter import BaseFormatter


class ExtendedFormatter(BaseFormatter):
    """Extended text formatter with additional analytics.

    Extends the base formatter with additional statistics including:
    - File type breakdown
    - Author contribution details
    - Daily activity patterns
    - Time-based analytics
    - Team collaboration analysis
    - Code quality insights
    - Risk assessment
    - File lifecycle tracking
    """

    def __init__(self, *, no_emoji: bool = False, repo_path: str = "."):
        """Initializes the formatter."""
        super().__init__()
        # Disable emojis in environments that don't support them
        self.no_emoji = no_emoji or not self._supports_emoji()
        self.analytics_engine = AnalyticsEngine()
        self.repo_path = repo_path

        self.EMOJIS = {
            "commit": "📊",
            "author": "👤",
            "date": "📅",
            "message": "💬",
            "files": "📂",
            "added": "📈",
            "deleted": "📉",
            "net": "🔀",
            "range": "📊",
            "contributors": "👥",
            "activity": "🔥",
            "breakdown": "🔍",
            "time": "⏱️",
            "team": "👥",
            "quality": "🛠️",
            "risk": "⚠️",
            "lifecycle": "🔄",
        }

    def _supports_emoji(self) -> bool:
        """Check if the environment supports emoji."""
        import sys

        # A simple check for UTF-8 encoding is usually sufficient.
        # Also, handle environments where stdout might be redirected or missing (like in tests).
        encoding = getattr(sys.stdout, "encoding", "")
        if encoding:
            return encoding.lower() == "utf-8"
        return False

    def _get_emoji(self, name: str) -> str:
        """Return emoji if supported, else empty string."""
        return self.EMOJIS.get(name, "") if not self.no_emoji else ""

    def format_commit_stats(self, stats: CommitStats) -> str:
        """Format commit statistics with extended details."""
        net_change_str = self._format_net_change(
            stats.lines_added,
            stats.lines_deleted,
        )
        output = [
            f"{self._get_emoji('commit')} {Fore.CYAN}Commit:{Style.RESET_ALL} {stats.hash[:8]}",
            f"{self._get_emoji('author')} {Fore.CYAN}Author:{Style.RESET_ALL} {stats.author}",
            f"{self._get_emoji('date')} {Fore.CYAN}Date:{Style.RESET_ALL} "
            f"{self._format_date(stats.date)}",
            f"{self._get_emoji('message')} {Fore.CYAN}Message:{Style.RESET_ALL} {stats.message}",
            "",
            f"{self._get_emoji('files')} {Fore.YELLOW}Files changed:{Style.RESET_ALL} "
            f"{stats.files_changed:,}",
            f"{self._get_emoji('added')} {Fore.GREEN}Lines added:{Style.RESET_ALL} "
            f"{stats.lines_added:,}",
            f"{self._get_emoji('deleted')} {Fore.RED}Lines deleted:{Style.RESET_ALL} "
            f"{stats.lines_deleted:,}",
            f"{self._get_emoji('net')} {Fore.YELLOW}Net change:{Style.RESET_ALL} {net_change_str}",
        ]

        if stats.files:
            # Add file changes
            output.extend(
                [
                    "",
                    f"{Fore.MAGENTA}File changes:{Style.RESET_ALL}",
                    *[self._format_file_stats(f) for f in stats.files],
                ],
            )

        # Add file type breakdown (match test expectation wording)
        # Always include this section for consistency in extended format
        file_types = self._get_file_type_breakdown(stats.files) if stats.files else {}
        output.extend([
            "",
            f"{Fore.MAGENTA}File type breakdown:{Style.RESET_ALL}",
        ])
        if file_types:
            output.extend([
                self._format_file_type_line(ext, counts)
                for ext, counts in sorted(file_types.items())
            ])
        else:
            output.append("  No files changed")

        return "\n".join(output)

    def _format_file_type_line(self, ext: str, counts: dict[str, int]) -> str:
        added = counts["added"]
        deleted = counts["deleted"]
        count = counts["count"]
        return f"  {ext}: {count} files, +{added:,}/-{deleted:,}"

    def _convert_analytics_object_to_dict(self, analytics: Any) -> dict[str, Any]:
        """Convert an analytics object to a dictionary."""
        # Ensure we return a dict, not just any object
        if isinstance(analytics, dict):
            return analytics
        # If it's an object, convert to dict
        elif hasattr(analytics, "__dict__"):
            analytics_dict = analytics.__dict__
            if isinstance(analytics_dict, dict):
                return analytics_dict
            else:
                return {}
        # Try to convert arbitrary objects to dict by accessing their attributes
        elif hasattr(analytics, "__class__"):
            result: dict[str, Any] = {}
            for attr in ["time", "collaboration", "quality", "risk"]:
                if hasattr(analytics, attr):
                    result[attr] = getattr(analytics, attr)
            return result
        else:
            # Fallback to empty dict
            return {}

    def _extract_stats_analytics(self, stats: RangeStats) -> dict[str, Any]:
        """Extract analytics data from stats object attributes."""
        stats_analytics: dict[str, Any] = {}
        if hasattr(stats, "time"):
            stats_analytics["time"] = stats.time
        if hasattr(stats, "collaboration"):
            stats_analytics["collaboration"] = stats.collaboration
        if hasattr(stats, "quality"):
            stats_analytics["quality"] = stats.quality
        if hasattr(stats, "risk"):
            stats_analytics["risk"] = stats.risk
        return stats_analytics

    def _get_analytics_data(self, stats: RangeStats) -> dict[str, Any]:
        """Get analytics data from stats or by calling analytics engine."""
        result: dict[str, Any] = {}

        # First check if analytics is already attached to stats
        analytics = getattr(stats, "analytics", None)
        if analytics is not None:
            result = self._convert_analytics_object_to_dict(analytics)
        else:
            # Check for individual analytics attributes on stats object
            stats_analytics = self._extract_stats_analytics(stats)

            # If we have analytics data from attributes, use it
            if stats_analytics:
                result = stats_analytics
            else:
                # Otherwise, call our own analytics engine
                analytics_result = self.analytics_engine.analyze(stats)
                # analytics_result is guaranteed to be a dict from the engine
                result = analytics_result

        return result

    def _format_basic_stats(self, stats: RangeStats) -> list[str]:
        """Format basic statistics section."""
        range_net_change = self._format_net_change(
            stats.total_lines_added,
            stats.total_lines_deleted,
        )
        return [
            f"{self._get_emoji('range')} {Fore.CYAN}Range Analysis:{Style.RESET_ALL} "
            f"{self._format_date(stats.start_date).split()[0]} to "
            f"{self._format_date(stats.end_date).split()[0]}",
            "",
            f"{Fore.YELLOW}Total commits:{Style.RESET_ALL} {stats.total_commits:,}",
            f"{Fore.YELLOW}Total files changed:{Style.RESET_ALL} {stats.total_files_changed:,}",
            f"{self._get_emoji('added')} {Fore.GREEN}Total lines added:{Style.RESET_ALL} "
            f"{stats.total_lines_added:,}",
            f"{self._get_emoji('deleted')} {Fore.RED}Total lines deleted:{Style.RESET_ALL} "
            f"{stats.total_lines_deleted:,}",
            f"{self._get_emoji('net')} {Fore.YELLOW}Net change:{Style.RESET_ALL} "
            f"{range_net_change}",
        ]

    def _format_authors_section(self, stats: RangeStats) -> list[str]:
        """Format authors section."""
        if not stats.authors:
            return []

        return [
            "",
            f"{self._get_emoji('contributors')} {Fore.MAGENTA}Contributors:{Style.RESET_ALL}",
            *[
                self._format_author_stats(a, c)
                for a, c in sorted(
                    stats.authors.items(),
                    key=lambda x: x[1],
                    reverse=True,
                )
            ],
        ]

    def _format_daily_activity_section(self, stats: RangeStats) -> list[str]:
        """Format daily activity section."""
        if not hasattr(stats, "commits_by_day"):
            return []

        return [
            "",
            (
                f"{self._get_emoji('activity')} "
                f"{Fore.MAGENTA}Temporal Analysis - Daily Activity "
                f"Timeline:{Style.RESET_ALL}"
            ),
            *[
                f"  {day}: {count} commit{'s' if count != 1 else ''}"
                for day, count in sorted(stats.commits_by_day.items())
            ],
        ]

    def _format_file_types_section(self, stats: RangeStats) -> list[str]:
        """Format file types section."""
        file_types = {}
        if stats.commits:
            file_types = self._get_file_type_breakdown_from_commits(stats.commits)
        elif hasattr(stats, "file_types") and stats.file_types:
            file_types = stats.file_types

        if not file_types:
            return []

        return [
            "",
            f"{self._get_emoji('breakdown')} {Fore.MAGENTA}File type breakdown:{Style.RESET_ALL}",
            *[
                self._format_file_type_line(ext, counts)
                for ext, counts in sorted(file_types.items())
            ],
        ]

    def _format_time_analytics_section(self, analytics: dict[str, Any]) -> list[str]:
        """Format the time-based analytics section."""
        has_time_analytics = (
            isinstance(analytics, dict) and "time" in analytics and analytics["time"] is not None
        )
        if not has_time_analytics:
            return []

        time_analytics = analytics["time"]
        return [
            "",
            f"{self._get_emoji('time')} {Fore.MAGENTA}Time-Based Analytics:{Style.RESET_ALL}",
            f"  • Velocity: {time_analytics.velocity_trends.weekly_average:.1f} commits/week",
            f"  • Peak day: {time_analytics.activity_heatmap.peak_day}",
            f"  • Bus factor: {time_analytics.bus_factor.factor}",
        ]

    def _format_team_collaboration_section(self, analytics: dict[str, Any]) -> list[str]:
        """Format the team collaboration analytics section."""
        has_collab_analytics = (
            isinstance(analytics, dict)
            and "collaboration" in analytics
            and analytics["collaboration"] is not None
        )
        if not has_collab_analytics:
            return []

        collab = analytics["collaboration"]
        collab_patterns = getattr(collab, "collaboration_patterns", None)
        knowledge_risk = (
            collab_patterns.knowledge_risk
            if collab_patterns and hasattr(collab_patterns, "knowledge_risk")
            else "N/A"
        )

        return [
            "",
            f"{self._get_emoji('team')} {Fore.MAGENTA}Team Collaboration:{Style.RESET_ALL}",
            f"  • Team connectivity: {getattr(collab_patterns, 'team_connectivity', 'N/A'):.1%}",
            f"  • Knowledge risk: {knowledge_risk}",
        ]

    def _format_code_quality_section(self, analytics: dict[str, Any]) -> list[str]:
        """Format the code quality analytics section."""

        quality = None
        if "quality" in analytics:
            quality = analytics["quality"]
        elif hasattr(analytics, "quality"):
            quality = getattr(analytics, "quality", None)

        if quality is not None:
            return [
                "",
                f"{self._get_emoji('quality')} {Fore.MAGENTA}Code Quality:{Style.RESET_ALL}",
                f"  • Maintainability: {getattr(quality, 'maintainability_index', 'N/A')}",
                f"  • Test coverage: {getattr(quality, 'test_coverage', 'N/A')}%",
            ]
        return []

    def _format_risk_assessment_section(self, analytics: dict[str, Any]) -> list[str]:
        """Format the risk assessment analytics section."""

        risk = None
        if "risk" in analytics:
            risk = analytics["risk"]
        elif hasattr(analytics, "risk"):
            risk = getattr(analytics, "risk", None)

        if risk is not None:
            risk_score = getattr(risk, "risk_score", "N/A")
            return [
                "",
                f"{self._get_emoji('risk')} {Fore.MAGENTA}Risk Assessment:{Style.RESET_ALL}",
                (
                    f"  • Overall risk: {risk_score}/10"
                    if risk_score != "N/A"
                    else "  • Overall risk: N/A"
                ),
                (
                    f"  • Hotspots: {len(getattr(risk, 'hotspots', []))} files"
                    if isinstance(getattr(risk, "hotspots", []), list)
                    else "  • Hotspots: N/A"
                ),
            ]
        return []

    def format_range_stats(self, stats: RangeStats) -> str:
        """Format range statistics with extended details."""
        output = self._format_basic_stats(stats)

        # Get analytics data
        analytics = self._get_analytics_data(stats)

        # Add analytics sections
        output.extend(self._format_time_analytics_section(analytics))
        output.extend(self._format_team_collaboration_section(analytics))
        output.extend(self._format_code_quality_section(analytics))
        output.extend(self._format_risk_assessment_section(analytics))

<<<<<<< HEAD
        # Add file lifecycle section if we have date range information
        if hasattr(stats, "start_date") and hasattr(stats, "end_date"):
            # Convert dates to format expected by git
            since = stats.start_date.isoformat()
            until = stats.end_date.isoformat()
            lifecycle_stats = self._get_file_lifecycle_stats(since, until)
            output.extend(self._format_file_lifecycle(lifecycle_stats))
=======
        # Add frequently changed files section
        frequent_files = self._get_frequently_changed_files("30 days ago")
        output.extend(self._format_frequent_files(frequent_files))
>>>>>>> 18c36fde

        # Add other sections
        output.extend(self._format_authors_section(stats))
        output.extend(self._format_daily_activity_section(stats))
        output.extend(self._format_file_types_section(stats))

        return "\n".join(output)

    def _get_file_lifecycle_stats(self, since: str, until: str) -> dict[str, int]:
        """Get file lifecycle statistics from git log.

        Args:
            since: Start date for analysis
            until: End date for analysis

        Returns:
            Dictionary with file lifecycle counts (added, modified, deleted, renamed)
        """
        # Initialize counts
        stats = {
            "added": 0,
            "modified": 0,
            "deleted": 0,
            "renamed": 0,
        }

        try:
            # Run git log with name-status to get file operations
            repo = git.Repo(self.repo_path)
            log_output = repo.git.log(
                "--name-status",
                "--pretty=format:",
                f"--since={since}",
                f"--until={until}",
            )

            # Parse the output to count file operations
            stats = self._parse_git_log_output(log_output)
        except Exception:
            # If we can't get git info, return zeros
            pass

        return stats

    def _parse_git_log_output(self, log_output: str) -> dict[str, int]:
        """Parse git log output to count file operations.

        Args:
            log_output: Raw output from git log command

        Returns:
            Dictionary with file lifecycle counts
        """
        stats = {"added": 0, "modified": 0, "deleted": 0, "renamed": 0}
        files_seen: set[str] = set()
        lines = log_output.splitlines()

        for line in lines:
            if not line.strip():
                continue

            parts = line.split("\t")
            if not parts:
                continue

            status = parts[0]
            file_path = parts[1] if len(parts) > 1 else None

            if not file_path:
                continue

            # Handle different status codes
            if status == "A":  # Added
                self._handle_added_file(stats, files_seen, file_path)
            elif status == "M":  # Modified
                self._handle_modified_file(stats, files_seen, file_path)
            elif status == "D":  # Deleted
                self._handle_deleted_file(stats, files_seen, file_path)
            elif status.startswith("R"):  # Renamed
                new_path = parts[2] if len(parts) > 2 else file_path
                self._handle_renamed_file(stats, files_seen, new_path)

        return stats

    def _handle_added_file(
        self, stats: dict[str, int], files_seen: set[str], file_path: str
    ) -> None:
        """Handle added file in git log."""
        if file_path not in files_seen:
            stats["added"] += 1
            files_seen.add(file_path)

    def _handle_modified_file(
        self, stats: dict[str, int], files_seen: set[str], file_path: str
    ) -> None:
        """Handle modified file in git log."""
        if file_path not in files_seen:
            stats["modified"] += 1
            files_seen.add(file_path)

    def _handle_deleted_file(
        self, stats: dict[str, int], files_seen: set[str], file_path: str
    ) -> None:
        """Handle deleted file in git log."""
        if file_path not in files_seen:
            stats["deleted"] += 1
            files_seen.add(file_path)

    def _handle_renamed_file(
        self, stats: dict[str, int], files_seen: set[str], new_path: str
    ) -> None:
        """Handle renamed file in git log."""
        if new_path not in files_seen:
            stats["renamed"] += 1
            files_seen.add(new_path)

    def _format_file_lifecycle(self, stats: dict[str, int]) -> list[str]:
        """Format file lifecycle statistics for display.

        Args:
            stats: Dictionary with file lifecycle counts

        Returns:
            List of formatted strings for display
        """
        output = []

        # Only show the section if we have any activity
        if any(count > 0 for count in stats.values()):
            lifecycle_header = (
                f"{self._get_emoji('lifecycle')} "
                f"{Fore.MAGENTA}File Lifecycle Activity:{Style.RESET_ALL}"
            )
            output.append(lifecycle_header)

            # Only show non-zero categories
            if stats["added"] > 0:
                output.append(f"  • Files Added: {stats['added']} new files")
            if stats["modified"] > 0:
                output.append(f"  • Files Modified: {stats['modified']} existing files")
            if stats["deleted"] > 0:
                output.append(f"  • Files Deleted: {stats['deleted']} files removed")
            if stats["renamed"] > 0:
                output.append(f"  • Files Renamed: {stats['renamed']} files moved")

        return output

    def _get_file_type_breakdown_from_commits(
        self, commits: list[CommitStats]
    ) -> dict[str, dict[str, int]]:
        """Calculate file type breakdown from commits.

        Args:
            commits: List of CommitStats objects to analyze

        Returns:
            Dictionary mapping file extensions to their statistics
        """
        file_types: dict[str, dict[str, int]] = defaultdict(
            lambda: {"count": 0, "added": 0, "deleted": 0}
        )

        for commit in commits:
            for file_stat in commit.files:
                # Extract file extension
                path_parts = file_stat.path.split(".")
                if len(path_parts) > 1:
                    ext = "." + path_parts[-1]
                else:
                    ext = "no extension"

                file_types[ext]["count"] += 1
                file_types[ext]["added"] += file_stat.lines_added
                file_types[ext]["deleted"] += file_stat.lines_deleted

        return dict(file_types)

    def _get_author_contribution_stats(
        self,
        authors: dict[str, int],
        total_commits: int,
    ) -> list[str]:
        """Format author contribution statistics."""
        return [
            f"  {author}: {count} commits ({count / total_commits:.1%})"
            for author, count in sorted(
                authors.items(),
                key=lambda x: x[1],
                reverse=True,
            )
        ]

    def _get_daily_activity_stats(self, commits: list[CommitStats]) -> list[str]:
        """Format daily activity statistics.

        Args:
            commits: List of CommitStats objects to analyze

        Returns:
            List of formatted strings showing daily commit activity
        """
        if not commits:
            return ["  No commits in the specified range"]

        daily_activity: dict[str, int] = defaultdict(int)
        for commit in commits:
            day = commit.date.strftime("%Y-%m-%d")
            daily_activity[day] += 1

        return [
            f"  {day}: {count} commit{'s' if count != 1 else ''}"
            for day, count in sorted(daily_activity.items())
        ]

    def _get_frequently_changed_files(self, since: str) -> dict[str, int]:
        """Get files ordered by change frequency.

        Args:
            since: Time period to analyze (e.g., "30 days ago")

        Returns:
            Dictionary mapping file paths to change frequency
        """
        from collections import defaultdict

        file_changes: dict[str, int] = defaultdict(int)

        try:
            # Use GitPython to get file change counts
            repo = git.Repo()

            # Get commits since the specified time
            commits = list(repo.iter_commits(since=since))

            # Count file changes across all commits
            for commit in commits:
                # Get the files changed in this commit
                for file_obj in commit.stats.files:
                    file_path = str(file_obj)
                    file_changes[file_path] += 1

            # Sort by frequency (descending) and return top 5
            sorted_files = sorted(file_changes.items(), key=lambda x: x[1], reverse=True)
            return dict(sorted_files[:5])

        except Exception:
            # Handle any errors gracefully
            return {}

    def _format_frequent_files(self, frequent_files: dict[str, int]) -> list[str]:
        """Format frequently changed files section.

        Args:
            frequent_files: Dictionary mapping file paths to change frequency

        Returns:
            List of formatted strings for the output
        """
        if not frequent_files:
            return []

        output = [
            "",
            f"{self._get_emoji('activity')} {Fore.MAGENTA}Most Frequently Changed "
            f"(last 30 days):{Style.RESET_ALL}",
        ]
        for file_path, count in frequent_files.items():
            output.append(f"  • {file_path}: {count} changes")

        return output<|MERGE_RESOLUTION|>--- conflicted
+++ resolved
@@ -359,7 +359,6 @@
         output.extend(self._format_code_quality_section(analytics))
         output.extend(self._format_risk_assessment_section(analytics))
 
-<<<<<<< HEAD
         # Add file lifecycle section if we have date range information
         if hasattr(stats, "start_date") and hasattr(stats, "end_date"):
             # Convert dates to format expected by git
@@ -367,11 +366,10 @@
             until = stats.end_date.isoformat()
             lifecycle_stats = self._get_file_lifecycle_stats(since, until)
             output.extend(self._format_file_lifecycle(lifecycle_stats))
-=======
+
         # Add frequently changed files section
         frequent_files = self._get_frequently_changed_files("30 days ago")
         output.extend(self._format_frequent_files(frequent_files))
->>>>>>> 18c36fde
 
         # Add other sections
         output.extend(self._format_authors_section(stats))
