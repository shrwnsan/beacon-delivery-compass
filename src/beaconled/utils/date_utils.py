"""Date and time utilities for the BeaconLED project."""

import re
from datetime import datetime, timedelta, timezone
from typing import TypeVar

from beaconled.core.date_errors import DateParseError
from beaconled.exceptions import ValidationError

# Type variable for datetime-like objects
DateTimeLike = TypeVar("DateTimeLike", datetime, str)


class DateUtils:
    """Utility class for date and time operations."""

    # Constants
    YEAR_MIN = 1970
    YEAR_MAX = 2100
    RELATIVE_DATE_PATTERN = re.compile(r"^\d+[dwmy]$")
    COMMIT_HASH_PATTERN = re.compile(r"^[0-9a-fA-F]{7,40}$")

    @classmethod
    def parse_date(cls, date_str: str) -> datetime:
        """Parse a date string into a timezone-aware datetime in UTC."""
        if not date_str or not isinstance(date_str, str):
            raise DateParseError(
                str(date_str) if date_str is not None else "None",
                "Date string cannot be None or empty",
            )

        # Store original for case-sensitive patterns
        original_date_str = date_str.strip()
        date_str = date_str.strip().lower()

        # Handle special 'now' value
        if date_str == "now":
            return datetime.now(timezone.utc)

        # Handle relative dates (e.g., '1d', '2w', '3m', '1y')
        if cls.RELATIVE_DATE_PATTERN.match(date_str):
            return cls._parse_relative_date(date_str)

        # Handle ISO date (YYYY-MM-DD)
        if re.match(r"^\d{4}-\d{2}-\d{2}$", original_date_str):
            dt = cls._parse_iso_date(original_date_str)
            return dt.replace(tzinfo=timezone.utc)

        # Handle YYYYMMDD format
        if re.match(r"^\d{8}$", original_date_str):
            return cls._parse_yyyymmdd_date(original_date_str)

        # Handle ISO datetime (YYYY-MM-DD HH:MM or YYYY-MM-DDTHH:MM:SS)
        if re.match(r"^\d{4}-\d{2}-\d{2} \d{2}:\d{2}$", original_date_str) or re.match(
            r"^\d{4}-\d{2}-\d{2}[T ]\d{2}:\d{2}(:\d{2})?$", original_date_str
        ):
            dt = cls._parse_iso_datetime(original_date_str)
            return (
                dt.replace(tzinfo=timezone.utc)
                if dt.tzinfo is None
                else dt.astimezone(timezone.utc)
            )

        # Match timestamps with at least 10 digits (to avoid matching single digits as timestamps)
        # or Unix timestamp with timezone offset
        if re.match(r"^\d+\s*[+-]?\d{4}$", original_date_str) or re.match(
            r"^\d{10,}$", original_date_str
        ):
            return cls._parse_git_date(original_date_str)

        error_msg = (
            "Unsupported date format. Expected formats: 'now', '1d'/'2w'/'3m'/'1y' (relative), "
            "'YYYY-MM-DD' (date), 'YYYYMMDD' (compact date), or 'YYYY-MM-DD HH:MM' (datetime; "
            "seconds are accepted but truncated to minutes)"
        )
        raise DateParseError(date_str, error_msg)

    @classmethod
    def _parse_yyyymmdd_date(cls, date_str: str) -> datetime:
        """Parse a YYYYMMDD date string and ensure it's timezone-aware."""
        try:
            dt = datetime.strptime(date_str, "%Y%m%d").replace(tzinfo=timezone.utc)
            if not (cls.YEAR_MIN <= dt.year <= cls.YEAR_MAX):
                msg = f"Year {dt.year} is outside the supported range "
                f"({cls.YEAR_MIN}-{cls.YEAR_MAX})"
                raise ValidationError(
                    msg,
                    field="date",
                    value=date_str,
                )
            # Set time to start of day
            dt = dt.replace(hour=0, minute=0, second=0, microsecond=0)
            return dt
        except ValueError as e:
            raise DateParseError(
                date_str,
                f"Could not parse date: {e!s}. Expected format: YYYYMMDD",
            ) from e

    @classmethod
    def _parse_git_date(cls, date_str: str) -> datetime:
        """Parse a git log date string into a timezone-aware datetime in UTC."""
        try:
            parts = date_str.strip().split()
            if len(parts) == 2:
                # <unix_timestamp> <+/-HHMM>
                ts, offset = parts
                dt = datetime.fromtimestamp(int(ts), tz=timezone.utc)
                sign = 1 if offset[0] == "+" else -1
                hours = int(offset[1:3])
                minutes = int(offset[3:5])
                delta = timedelta(hours=sign * hours, minutes=sign * minutes)
                dt = dt - delta
                return dt.replace(tzinfo=timezone.utc)
            elif len(parts) == 1:
                # <unix_timestamp> only, assume UTC
                ts = parts[0]
                return datetime.fromtimestamp(int(ts), tz=timezone.utc)
            else:
                msg = "Unexpected git date format"
                raise ValueError(msg)
        except Exception as e:
            raise DateParseError(date_str, f"Failed to parse git date: {e!s}") from e

    @classmethod
    def validate_date_range(
        cls,
        start_date: datetime | str | None = None,
        end_date: datetime | str | None = None,
    ) -> tuple[datetime, datetime]:
        """Validate and normalize a date range, returning UTC datetimes."""
        # Parse string dates
        if start_date is not None and isinstance(start_date, str):
            start_date = cls.parse_date(start_date)
        if end_date is not None and isinstance(end_date, str):
            if end_date.lower() in ["now", "today", ""]:
                end_date = datetime.now(timezone.utc)
            else:
                end_date = cls.parse_date(end_date)

        # Set defaults
        if start_date is None:
            start_date = datetime.min.replace(tzinfo=timezone.utc)
        if end_date is None:
            end_date = datetime.now(timezone.utc)

        # Ensure timezone-aware and UTC
        if not start_date.tzinfo:
            start_date = start_date.replace(tzinfo=timezone.utc)
        else:
            start_date = start_date.astimezone(timezone.utc)

        if not end_date.tzinfo:
            end_date = end_date.replace(tzinfo=timezone.utc)
        else:
            end_date = end_date.astimezone(timezone.utc)

        # Validate range
        if end_date < start_date:
            msg = f"Invalid date range: end date ({end_date}) is before start date ({start_date})"
            raise ValueError(
                msg,
            )

        # Always normalize end_date to end of day after validation
        end_date = end_date.replace(hour=23, minute=59, second=59, microsecond=999999)
        return start_date, end_date

    @classmethod
    def _parse_relative_date(cls, date_str: str) -> datetime:
        """Parse a relative date string (e.g., '1d', '2w', '3m', '1y')."""
        try:
            num = int(date_str[:-1])
            if num <= 0:
                msg = "Relative date value must be positive"
                raise ValueError(msg)

            unit = date_str[-1].lower()
            now = datetime.now(timezone.utc)

            # Map units to timedelta
            unit_map = {
                "d": ("day", "days", timedelta(days=1)),
                "w": ("week", "weeks", timedelta(weeks=1)),
                "m": ("month", "months", timedelta(weeks=4)),  # Approximate
                "y": ("year", "years", timedelta(weeks=52)),  # Approximate
            }

            if unit not in unit_map:
                valid_units = ", ".join(f"'{u}'" for u in unit_map.keys())
                msg = f"Invalid time unit '{unit}'. Valid units are: {valid_units}"
                raise ValueError(msg)

            _, _, delta = unit_map[unit]
            return now - (delta * num)

        except (ValueError, IndexError) as e:
            raise DateParseError(
                date_str,
                f"Could not parse date: Invalid relative date format: {e!s}. "
                "Expected format: <number><unit> where <unit> is one of: "
                "d (days), w (weeks), m (months), y (years)",
            ) from e

    @classmethod
    def _parse_iso_date(cls, date_str: str) -> datetime:
        """Parse an ISO date string (YYYY-MM-DD) and ensure it's timezone-aware."""
        try:
            dt = datetime.strptime(date_str, "%Y-%m-%d").replace(tzinfo=timezone.utc)
            if not (cls.YEAR_MIN <= dt.year <= cls.YEAR_MAX):
<<<<<<< HEAD
                year_range = f"({cls.YEAR_MIN}-{cls.YEAR_MAX})"
                msg = f"Year {dt.year} is outside the supported range {year_range}"
=======
                msg = (
                    f"Year {dt.year} is outside the supported range ({cls.YEAR_MIN}-{cls.YEAR_MAX})"
                )
>>>>>>> 9e2b54f9
                raise ValidationError(
                    msg,
                    field="date",
                    value=date_str,
                )
            # Set time to start of day
            dt = dt.replace(hour=0, minute=0, second=0, microsecond=0)
            return dt
        except ValueError as e:
            raise DateParseError(
                date_str,
                f"Could not parse date: {e!s}. Expected format: YYYY-MM-DD",
            ) from e

    @classmethod
    def _parse_iso_datetime(cls, datetime_str: str) -> datetime:
        """Parse an ISO datetime string.

        Handles both space and 'T' separators, with or without seconds.
        Returns a timezone-aware datetime in UTC.
        """
        try:
            # Try parsing with space separator first (YYYY-MM-DD HH:MM)
            try:
                # Parse naive datetime and make it timezone-aware
                dt = datetime.strptime(datetime_str, "%Y-%m-%d %H:%M").replace(tzinfo=timezone.utc)
            except ValueError:
                # Try parsing with 'T' separator (ISO 8601 format: YYYY-MM-DDTHH:MM:SS)
                try:
                    dt = datetime.fromisoformat(datetime_str)
                except ValueError as e:
                    error_msg = f"Invalid datetime format: {datetime_str}"
                    raise ValueError(error_msg) from e

            # Make timezone-aware if not already
            if dt.tzinfo is None:
                dt = dt.replace(tzinfo=timezone.utc)
            else:
                dt = dt.astimezone(timezone.utc)

            # Validate year range
            if dt.year < cls.YEAR_MIN or dt.year > cls.YEAR_MAX:
<<<<<<< HEAD
                year_range = f"({cls.YEAR_MIN}-{cls.YEAR_MAX})"
                msg = f"Year {dt.year} is outside the supported range {year_range}"
=======
                msg = (
                    f"Year {dt.year} is outside the supported range ({cls.YEAR_MIN}-{cls.YEAR_MAX})"
                )
>>>>>>> 9e2b54f9
                raise ValidationError(
                    msg,
                    field="datetime",
                    value=datetime_str,
                )
            return dt

        except ValueError as e:
            raise DateParseError(
                datetime_str,
                f"Could not parse datetime: {e!s}. "
                "Expected formats: YYYY-MM-DD HH:MM or YYYY-MM-DDTHH:MM:SS",
            ) from e

    @classmethod
    def is_valid_commit_hash(cls, commit_hash: str) -> bool:
        """Validate a git commit hash or reference.

        Args:
            commit_hash: The commit hash to validate.

        Returns:
            bool: True if the commit hash is valid, False otherwise.
        """
        # Validate input type and content
        if not isinstance(commit_hash, str) or not commit_hash.strip():
            return False

        # Get the pattern safely
        pattern = getattr(cls, "COMMIT_HASH_PATTERN", None)
        if not pattern:
            return False

        # Perform the match with error handling
        try:
            return bool(pattern.match(commit_hash.strip()))
        except Exception:
            return False

    @classmethod
    def parse_git_date(cls, date_str: str) -> datetime:
        """Public method to parse git date format.

        This is a public wrapper around _parse_git_date for backward compatibility.
        """
        return cls._parse_git_date(date_str)<|MERGE_RESOLUTION|>--- conflicted
+++ resolved
@@ -81,8 +81,9 @@
         try:
             dt = datetime.strptime(date_str, "%Y%m%d").replace(tzinfo=timezone.utc)
             if not (cls.YEAR_MIN <= dt.year <= cls.YEAR_MAX):
-                msg = f"Year {dt.year} is outside the supported range "
-                f"({cls.YEAR_MIN}-{cls.YEAR_MAX})"
+                msg = (
+                    f"Year {dt.year} is outside the supported range ({cls.YEAR_MIN}-{cls.YEAR_MAX})"
+                )
                 raise ValidationError(
                     msg,
                     field="date",
@@ -208,14 +209,9 @@
         try:
             dt = datetime.strptime(date_str, "%Y-%m-%d").replace(tzinfo=timezone.utc)
             if not (cls.YEAR_MIN <= dt.year <= cls.YEAR_MAX):
-<<<<<<< HEAD
-                year_range = f"({cls.YEAR_MIN}-{cls.YEAR_MAX})"
-                msg = f"Year {dt.year} is outside the supported range {year_range}"
-=======
                 msg = (
                     f"Year {dt.year} is outside the supported range ({cls.YEAR_MIN}-{cls.YEAR_MAX})"
                 )
->>>>>>> 9e2b54f9
                 raise ValidationError(
                     msg,
                     field="date",
@@ -258,14 +254,9 @@
 
             # Validate year range
             if dt.year < cls.YEAR_MIN or dt.year > cls.YEAR_MAX:
-<<<<<<< HEAD
-                year_range = f"({cls.YEAR_MIN}-{cls.YEAR_MAX})"
-                msg = f"Year {dt.year} is outside the supported range {year_range}"
-=======
                 msg = (
                     f"Year {dt.year} is outside the supported range ({cls.YEAR_MIN}-{cls.YEAR_MAX})"
                 )
->>>>>>> 9e2b54f9
                 raise ValidationError(
                     msg,
                     field="datetime",
