--- conflicted
+++ resolved
@@ -47,13 +47,11 @@
 # Team performance report for the last 2 weeks
 beaconled --since "2w" --format extended
 
-<<<<<<< HEAD
 # Generate visual heatmaps of commit activity (requires matplotlib)
 beaconled --since "1w" --format heatmap
-=======
+
 # Disable emoji icons for plain text output
 beaconled --since "1w" --no-emoji
->>>>>>> f4723ca8
 ```
 
 #### Date Formats
@@ -164,13 +162,9 @@
 - **Team Health Monitoring**: Data-driven team management with contribution analysis and workload distribution
 - **Product Delivery Analytics**: Comprehensive insights into development patterns, release readiness, and technical health
 - **Multi-Stakeholder Value**: One platform serving executives, engineering managers, and technical leads
-<<<<<<< HEAD
 - **Flexible Output Formats**: Choose from standard, extended, JSON, and heatmap formats to fit your workflow needs
 - **Visual Analytics**: Generate interactive heatmaps showing commit patterns and author activity over time
-=======
-- **Flexible Output Formats**: Choose from standard, extended, and JSON formats to fit your workflow needs
 - **Emoji-Enhanced Visual Scanning**: Optional emoji icons for better visual parsing of output (configurable via --no-emoji)
->>>>>>> f4723ca8
 - **Reliable Git Integration**: Built on GitPython for robust and secure repository operations
 - **Rich Terminal Output**: Colorized and well-formatted output powered by `rich`
 
